--- conflicted
+++ resolved
@@ -543,697 +543,6 @@
 
 #########################################################################################################################################################
 ###
-<<<<<<< HEAD
-###  STRING ALIGNMENT
-###
-
-def align(s1, s2, mismatch = None, GAP = '_', GAP1 = None, GAP2 = None, dtype = 'float32', return_gaps = False, mismatch_pairs = None):
-    u"""
-    Align two strings, s1 and s2, and compute their Levenshtein distance using Wagner-Fischer algorithm.
-    Each of s1/s2 can be a plain character string (str/unicode) or a FuzzyString.
-    Return aligned strings and their distance value: (aligned1, aligned2, distance).
-    During alignment, GAP character is inserted where gaps are created.
-    The cost of each character-level alignment of chars c1 and c2 is evaluated with mismatch(c1,c2) function,
-    or a standard 0/1 equality function if mismatch is None.
-    The order of characters for mismatch() is always kept the same: c1 from s1 as 1st argument, c2 from s2 as second;
-    hence mismatch() can exploit this information in cost calculation, e.g. to weigh differently characters from s1 and s2.
-
-    >>> align('', '', dtype = 'int8')
-    ('', '', 0)
-    >>> align('align two strings', 'align one string', dtype = 'int8')
-    ('align two strings', 'align one string_', 4)
-    >>> align('algorithm to align', 'align two', dtype = 'int8')
-    ('algorithm t_o align', 'al___ign_ two______', 13)
-    >>> align('to align', 'align two', GAP = u'_')
-    (u'to align____', u'___align two', 7.0)
-    >>> align('to align', 'align two', GAP = u'⫠')
-    (u'to align\\u2ae0\\u2ae0\\u2ae0\\u2ae0', u'\\u2ae0\\u2ae0\\u2ae0align two', 7.0)
-    >>> charset = Charset(text = 'algorithm to align two_')
-    >>> fuzzy1 = FuzzyString('to align', charset, int)
-    >>> a1, a2, d = align(fuzzy1, 'align two')
-    >>> (a1.discretize(), a2, d)
-    ('to align____', '___align two', 7.0)
-    >>> fuzzy2 = FuzzyString('align two', charset, int)
-    >>> a1, a2, d = align('algorithm to align', fuzzy2)
-    >>> (a1, a2.discretize(), d)
-    ('algorithm t_o align', 'al___ign_ two______', 13.0)
-    >>> a1, a2, d = align(fuzzy1, fuzzy2)
-    >>> (a1.discretize(), a2.discretize(), d)
-    ('to align____', '___align two', 7.0)
-    >>> a1, a2, d = align(FuzzyString(charset = charset, dtype = int), 'to align two')
-    >>> (a1.discretize(), a2, d)
-    ('____________', 'to align two', 12.0)
-    >>> charset = Charset('_abc')
-    >>> fuzzy = FuzzyString.merge('abbac', 'abcba', 'bcaaa', charset = charset, dtype = float, norm = True)
-    >>> a1, a2, d = align(fuzzy, '')
-    >>> (a2, d)
-    ('_____', 5.0)
-    >>> a1, a2, d = align(fuzzy, 'bba')
-    >>> (a2, '%.2f' % d)
-    ('bb_a_', '3.33')
-    >>> a1, a2, d = align(fuzzy, 'bbaccab')
-    >>> (a2, '%.2f' % d)
-    ('bbaccab', '5.00')
-    """
-    from numpy import zeros, array, cumsum
-
-    swap = False
-
-    # set a default mismatch() function, depending on the types of s1/s2 strings (crisp or fuzzy)
-    if mismatch is None:
-        if isinstance(s1, FuzzyString) or isinstance(s2, FuzzyString):
-            if isinstance(s1, basestring):
-                s1, s2 = s2, s1                             # make a swap to always ensure that mismatch() has a FuzzyString as its first argument
-                swap = True
-            mismatch = FuzzyString.mismatch_crisp if isinstance(s2, basestring) else FuzzyString.mismatch
-        else:
-            def mismatch(c1, c2): return int(c1 != c2)      # crisp 0/1 character comparison for plain strings
-
-    # convert GAP to a FuzzyString if needed, separately for each string (their types can differ: FuzzyString / basestring)
-    if GAP1 is None:  GAP1 = s1.convert(GAP) if isinstance(s1, FuzzyString) else GAP
-    if GAP2 is None:  GAP2 = s2.convert(GAP) if isinstance(s2, FuzzyString) else GAP
-
-    # memorize char-vs-GAP mismatch costs to avoid repeated calculation of the same values
-    mismatch_1_GAP = array([0] + [mismatch(c1, GAP2) for c1 in s1], dtype)
-    mismatch_GAP_2 = array([0] + [mismatch(GAP1, c2) for c2 in s2], dtype)
-
-    # initialize 'dist' array: dist[i,j] => distance between s1[:i] and s2[:j]
-    n1, n2 = len(s1), len(s2)
-    dist = zeros((n1+1, n2+1), dtype = dtype)
-    dist[:,0] = cumsum(mismatch_1_GAP)                      # fill out row #0 and column #0
-    dist[0,:] = cumsum(mismatch_GAP_2)
-
-    # edit[i,j] = 0/1/2: indicator of the optimal edit operation on (i,j) position when aligning s1[:i] to s2[:j]
-    edit = zeros((n1+1, n2+1), dtype = 'int8')
-    edit[:,0] = 1
-
-    if mismatch_pairs is None:
-        mismatch_pairs = np.zeros((n1, n2), dtype = dtype)
-        for i in range(n1):
-            c1 = s1[i]
-            for j in xrange(n2):
-                mismatch_pairs[i,j] = mismatch(c1, s2[j])
-
-    # fill out the rest of 'dist' and 'edit' arrays, in a separate function to allow speed optimization with Numba
-    _align_loop(dist, edit, mismatch_1_GAP, mismatch_GAP_2, mismatch_pairs)
-
-    i, j = n1, n2
-    a1 = s1.new() if isinstance(s1, FuzzyString) else ''
-    a2 = s2.new() if isinstance(s2, FuzzyString) else ''
-    gaps1 = []
-    gaps2 = []
-
-    # reconstruct aligned strings a1, a2, from the array of optimal edit operations in each step
-    while i or j:
-        if edit[i,j] == 0:
-            if return_gaps: gaps1.append(len(a1))                   # remember position of the gap being inserted
-            a1 += GAP1
-            a2 += s2[j-1]
-            j -= 1
-        elif edit[i,j] == 1:
-            if return_gaps: gaps2.append(len(a2))                   # remember position of the gap being inserted
-            a1 += s1[i-1]
-            a2 += GAP2
-            i -= 1
-        elif edit[i,j] == 2:
-            a1 += s1[i-1]
-            a2 += s2[j-1]
-            i -= 1
-            j -= 1
-
-    assert len(a1) == len(a2)
-    a1 = a1[::-1]
-    a2 = a2[::-1]
-
-    if swap: a1, a2 = a2, a1
-
-    if return_gaps:
-        gaps1 = [len(a1)-i-1 for i in reversed(gaps1)]              # reverse the order and values of gap indices, like a1/a2 were reversed
-        gaps2 = [len(a2)-j-1 for j in reversed(gaps2)]              # reverse the order and values of gap indices, like a1/a2 were reversed
-        # assert all(a1[i] == GAP1 for i in gaps1)
-        # assert all(a2[j] == GAP2 for j in gaps2)
-        return a1, a2, dist[n1,n2], gaps1, gaps2
-    else:
-        return a1, a2, dist[n1,n2]
-
-@jit
-def _align_loop(dist, edit, mismatch_1_GAP, mismatch_GAP_2, mismatch_pairs):
-    """
-    The main loop of align() function. Separated out from the main function to allow Numba JIT compilation,
-    which gives approx. 6x speedup. Matrices `dist` and `edit` are in-out arguments: they are modified in place
-    and serve as return variables.
-    """
-    n1, n2 = dist.shape
-    for i in range(1, n1):
-        for j in xrange(1, n2):
-            cost_left = dist[i, j-1] + mismatch_GAP_2[j]    #mismatch(GAP1, s2[j-1]) #+ suffix_cost(lastchar1[i,j-1],GAP) + suffix_cost(lastchar2[i,j-1],s2[j-1])
-            cost_up   = dist[i-1, j] + mismatch_1_GAP[i]    #mismatch(s1[i-1], GAP2)
-            cost_diag = dist[i-1, j-1] + mismatch_pairs[i-1, j-1]  #mismatch_idx(i-1, j-1) #mismatch(s1[i-1], s2[j-1])
-
-            M = dist[i,j] = min(cost_left, cost_up, cost_diag)
-            if M == cost_left: step = 0
-            elif M == cost_up: step = 1
-            else:              step = 2
-            edit[i,j] = step
-
-
-def align_multiple(strings, mismatch = None, GAP = '_', cost_base = 2, cost_case = 1, cost_gap = 3, cost_gap_gap = 0, weights = None,
-                   return_consensus = False, verbose = False):
-    """
-    Multiple Sequence Alignment (MSA) of given strings through the use of incrementally updated FuzzyString consensus.
-
-    >>> align_multiple(['abbac', 'abcbaa', 'bcaa', '  ', 'aaaaaa', 'bbbbbb'], cost_gap = 3)
-    ['ab_bac', 'abcbaa', '_b_caa', '_ _ __', 'aaaaaa', 'bbbbbb']
-    >>> align_multiple(['aabbcc', 'bbccaa', 'ccaabb'], cost_gap = 2)
-    ['aabbcc____', '__bbccaa__', '____ccaabb']
-    >>> align_multiple(['aabbcc', 'bbccaa', 'ccaabb'], cost_gap = 3)
-    ['aabbcc__', '__bbccaa', 'ccaabb__']
-    >>> align_multiple(['aabbcc', 'aadcc', 'aaeecc'], cost_gap = 2)
-    ['aabbcc', 'aad_cc', 'aaeecc']
-    >>> align_multiple(['aabbcc', 'aadcc', 'aaeecc'], cost_gap = 3)
-    ['aabbcc', 'aad_cc', 'aaeecc']
-    """
-    from numpy import array, dot, ones
-
-    # create charset & cost matrix
-    charset = Charset(text = ''.join(strings) + GAP)
-    cost_matrix = charset.cost_matrix(GAP, cost_base = cost_base, cost_case = cost_case, cost_gap = cost_gap, cost_gap_gap = cost_gap_gap)  #dtype = 'float32'
-    classes = charset.classes
-    if verbose: print 'cost_matrix:\n', cost_matrix
-
-    if weights is None: weights = ones(len(strings))
-
-    maxlen = max(map(len, strings))
-    consensus = FuzzyString(strings[0], charset = charset, dtype = 'float32', weight = weights[0])      #'float32'... 'int16' if maxlen*cost_base < 10000 else
-    if verbose: print '#1: ', '%8s' % strings[0]
-
-    def mismatch(fuzzy, crisp):
-        cls = classes[crisp]
-        freq = fuzzy.chars[0]
-        # assert freq.min() >= 0
-        return dot(cost_matrix[cls,:], freq)
-
-    # def get_mismatch_idx(consensus, s):
-    #     "Create mismatch_idx(), a partially pre-computed variant of mismatch() function, to speed up the most critical operation in align() calls."
-    #     consensus_chars = consensus.chars
-    #     classes_s = [classes[c] for c in s]
-    #
-    #     def mismatch_idx(i, j):
-    #         # print 'i,j:', type(i), i, type(j), j
-    #         cls = classes_s[j]
-    #         freq = consensus_chars[i]
-    #         return dot(cost_matrix[cls,:], freq)
-    #
-    #     return mismatch_idx
-
-    # @jit
-    # def _get_mismatch_pairs_loop(consensus_chars, classes_s):
-    #     return dot(consensus_chars, cost_matrix[:,classes_s])
-    #     # for j, cls in enumerate(classes_s):
-    #     #     mismatch_pairs[:,j] = dot(consensus_chars, cost_matrix[:,cls])
-
-    def get_mismatch_pairs(consensus, s, dtype):
-        "Create 2D matrix of mismatch() values for all pairs of letters in both strings, to speed up the most critical operation in align() calls."
-        n1, n2 = len(consensus), len(s)
-        consensus_chars = array(consensus.chars)
-
-        # classes_s = [classes[c] for c in s]
-        # return dot(consensus_chars, cost_matrix[:,classes_s])
-
-        # classes_s = array([classes[c] for c in s])
-        # return _get_mismatch_pairs_loop(consensus_chars, classes_s)
-
-        mismatch_pairs = np.zeros((n1, n2), dtype)
-        for j, c in enumerate(s):
-            mismatch_pairs[:,j] = dot(consensus_chars, cost_matrix[:,classes[c]])
-            # for i in xrange(n1):
-            #     mismatch_pairs[i,j] = dot(cost, consensus_chars[i])
-
-        return mismatch_pairs
-
-    # 1st pass: come up with a stable consensus; strings are accumulated through adding, NO normalization
-    for i, s in enumerate(strings[1:]):
-        count = i + 1
-        weight = sum(weights[:count])
-
-        GAP1 = consensus.convert(GAP)
-        GAP1.chars[0] *= weight             # rescale GAP weight to account for increased total weight of accumulated `consensus`
-
-        # all frequency vectors in consensus must sum up to `weight`
-        assert all(np.abs(freq.sum() - weight) < 0.0001 for freq in consensus.chars + GAP1.chars)
-
-        dtype = 'float32' #cost_matrix.dtype
-        mismatch_pairs = get_mismatch_pairs(consensus, s, dtype = dtype)
-
-        consensus_aligned, string_aligned, dist, c_gaps, s_gaps = \
-            align(consensus, s, GAP1 = GAP1, GAP2 = GAP, return_gaps = True, mismatch = mismatch, mismatch_pairs = mismatch_pairs, dtype = dtype)
-
-        consensus = FuzzyString.merge(consensus_aligned, string_aligned, weights = [1,weights[count]], norm = False)
-
-        if verbose:
-            print '#%-3d a:' % (i+2), '%8s' % string_aligned
-            print '     c: %8s' % consensus_aligned.discretize()
-            # print '  gaps:', s_gaps
-            # print '       ', c_gaps
-            print
-    if verbose: print
-
-
-    consensus = FuzzyString.merge(consensus, norm = True, dtype = 'float32')
-    # if verbose: print 'avg:', consensus.chars
-
-    # 2nd pass: align strings once again to a semi-fixed consensus;
-    # only gaps can be added to consensus and to previously aligned strings
-
-    dtype = 'float32'
-    GAP1 = consensus.convert(GAP)
-    def insert_gap(z, pos): return z[:pos] + GAP + z[pos:]
-
-    aligned = []                                        # output list of aligned strings
-
-    for s in strings:
-
-        mismatch_pairs = get_mismatch_pairs(consensus, s, dtype)
-
-        c_aligned, s_aligned, dist, c_gaps, s_gaps = \
-            align(consensus, s, GAP1 = GAP1, GAP2 = GAP, return_gaps = True, mismatch = mismatch, mismatch_pairs = mismatch_pairs, dtype = dtype)
-
-        aligned.append(s_aligned)
-        if verbose: print s_aligned
-
-        # new gaps have been inserted into consensus (c_aligned)?
-        # backpropagate them to already-aligned strings...
-        if len(consensus) != len(c_aligned):
-            assert len(c_aligned) - len(consensus) == len(c_gaps) > 0
-            consensus = c_aligned
-            for gap in c_gaps:
-                for k in xrange(len(aligned)):
-                    aligned[k] = insert_gap(aligned[k], gap)
-    if verbose: print
-
-    return (aligned, consensus) if return_consensus else aligned
-
-
-class Charset(object):
-    chars = None            # list of characters in this charset:     chars[0..N-1] -> char
-    classes = None          # dictionary of class IDs for all chars:  classes[char] -> 0..N-1
-
-    def __init__(self, chars = None, text = None):
-        "'chars': list or string; if a list, it may contain special pseudo-characters in a form of arbitrary string or object."
-
-        if chars is None: chars = []
-        if text: chars = list(chars) + sorted(set(text))
-
-        assert len(set(chars)) == len(chars)        # make sure there are no duplicates in 'chars'
-        self.chars = chars
-        self.classes = {char:cls for cls, char in enumerate(chars)}
-
-    def size(self): return len(self.chars)
-
-    def classOf(self, char):
-        "Mapping: char -> 0..N-1 or None if 'char' not in charset."
-        return self.classes.get(char)
-
-    __len__ = size
-    __getitem__ = classOf
-
-    def encode(self, s, dtype = 'float', weight = 1):
-        "Convert a plain string of characters into a list of one-hot numpy vectors encoding class IDs."
-
-        from numpy import zeros
-        N = len(self.chars)
-
-        def encode_one(char):
-            freq = zeros(N, dtype = dtype)
-            hot = self.classes.get(char)
-            if hot is None: raise Exception("Charset.encode(): trying to encode a character (%s) that is not in charset." % char)
-            freq[hot] = weight
-            return freq
-
-        return map(encode_one, s)
-
-    def cost_matrix(self, GAP = '_', cost_base = 2, cost_case = 1, cost_gap = 3, cost_gap_gap = 0, dtype = None):
-        "Create a parameterized cost matrix for edit distance."
-
-        costs = np.array([cost_base, cost_case, cost_gap, cost_gap_gap])
-        # print "[cost_base, cost_case, cost_gap, cost_gap_gap]:", costs
-
-        # can dtype be int16 to speed up calculations, reduce memory footprint and avoid rounding errors?
-        if dtype is None:
-            if np.array_equal(costs, costs.astype('int32')):
-                dtype = 'int32'
-            else:
-                dtype = 'float32'
-
-        # misclassficiation cost is normally 'cost_base' everywhere except diagonal, and (-cost_base) on diagonal
-        D = cost_base * (1 - np.eye(self.size(), dtype = dtype))
-
-        # GAP vs. other
-        cls_gap = self.classes[GAP]
-        D[cls_gap,:] = cost_gap
-        D[:,cls_gap] = cost_gap
-        D[cls_gap,cls_gap] = cost_gap_gap
-
-        # case difference
-        if cost_case != cost_base:
-            for ch in self.chars:
-                if not isinstance(ch, basestring): continue
-                lo = self.classes.get(ch.lower())
-                up = self.classes.get(ch.upper())
-                if lo == up or cls_gap in (lo,up) or None in (lo,up): continue
-                D[lo,up] = D[up,lo] = cost_case
-
-        assert 0 <= D.min()
-
-        return D
-
-
-class FuzzyString(object):
-    """
-    A string of "fuzzy characters", each being a probability/frequency distribution over a predefined charset.
-
-    >>> charset = Charset('abc')
-    >>> fuzzy = FuzzyString('aabccc', charset, dtype = int)
-    >>> list(fuzzy.chars[2])
-    [0, 1, 0]
-    >>> fuzzy += 'aaa'
-    >>> list(fuzzy.chars[-1])
-    [1, 0, 0]
-    >>> fuzzy[0] == 'a' and 'a' == fuzzy[0]
-    True
-    >>> fuzzy[0] != 'a' or 'a' != fuzzy[0]
-    False
-    >>> fuzzy[0] == 'b'
-    False
-    >>> fuzzy[0] != 'b'
-    True
-    >>> fuzzy.discretize()
-    'aabcccaaa'
-    >>> fuzzy[::-1].discretize()
-    'aaacccbaa'
-    >>> fuzzy[::2].discretize()
-    'abcaa'
-    >>> FuzzyString.merge(fuzzy[::2], 'aacc', norm = False).chars
-    [array([2, 0, 0]), array([1, 1, 0]), array([0, 0, 2]), array([1, 0, 1]), array([1, 0, 0])]
-    >>> FuzzyString.merge(fuzzy[::2], 'aacc', norm = True, dtype = float).chars
-    [array([ 1.,  0.,  0.]), array([ 0.5,  0.5,  0. ]), array([ 0.,  0.,  1.]), array([ 0.5,  0. ,  0.5]), array([ 1.,  0.,  0.])]
-    """
-
-    # __isfuzzy__ = True      # flag to replace isinstance() checks with hasattr()
-
-    charset = None          # Charset instance that defines a char-class mapping: char -> 0..N-1
-    chars = None            # list of numpy vectors: chars[pos][c] = probability/frequency of character class 'c' on position 'pos' in string
-                            # kept as a list, not monolithic 2D array, to enable fast edit operations: character insertion/deletion;
-                            # you should treat each array, chars[pos], as IMMUTABLE (!) and make a copy
-                            # whenever particular fraquency values need to be modified. The `chars` list itself is mutable (!).
-    dtype = None
-
-    def __init__(self, text = '', charset = None, dtype = 'int32', chars = None, weight = 1):
-        "Convert a crisp string 'text' to fuzzy."
-        assert charset is not None
-        self.charset = charset
-        self.dtype = dtype
-        self.chars = charset.encode(text, dtype, weight) if chars is None else chars
-
-    def copy(self):
-        "Shallow copy of self."
-        return copy(self)
-
-    def convert(self, text):
-        "Create a new FuzzyString, like this one (same charset and dtype), but with a different plain text."
-        assert isinstance(text, basestring)
-        return FuzzyString(text, self.charset, dtype = self.dtype)
-
-    def new(self):
-        "Create a FuzzyString like this one (same charset and dtype), but with empty text."
-        return self.convert('')
-
-    def append(self, other):
-        "Append a char or a string, crisp or fuzzy, to the end of this string."
-        self.chars = self._concat_R(other)
-
-    def discretize(self, minfreq = None, UNKNOWN = None):
-        """
-        On each position in `chars` pick the first most likely crisp character and return concatenated as a crisp string.
-        Optionally, apply minimum frequency threshold, if not satisfied insert GAP.
-        """
-        if minfreq is None:
-            return ''.join(self.charset.chars[freq.argmax()] for freq in self.chars)
-        else:
-            return ''.join(self.charset.chars[freq.argmax()] if freq.max() >= minfreq else UNKNOWN for freq in self.chars)
-
-    def regexify(self, minfreq = 0.0, maxchars = 3, GAP = None, merge = True, merge_stop = [], _escape = set(r'.[]{}()|?\\^$*+-')):
-        """
-        Encode this FuzzyString as a regex pattern, where alternative characters (freq > maxfreq) on each position
-        are encoded as character sets [ABC], uncertainties (all freq <= minfreq) are replaced with a dot '.',
-        gaps are converted to optional markers '?' and repeated code points are merged (if merge=True)
-        to repetitions {m,n}. If merge_stop is given, characters (code points) from merge_stop are excluded from merging.
-        """
-        from nifty.math import np_find
-        charset_chars = self.charset.chars
-        GAP_cls = self.charset.classOf(GAP)
-
-        def escape(char): return '\\' + char if char in _escape else char
-
-        codes = []
-        modes = []
-
-        last_code = None            # recent regex code, pending to be emitted
-        last_rep = (0,0)            # (min,max) repetition of the last code
-
-        for freq in self.chars:
-            idx = list(np_find(freq > minfreq))
-            gap = bool(GAP and GAP_cls in idx)              # gap=True if the current character(s) is optional, or there are no characters (skip)
-            if gap: idx.remove(GAP_cls)
-
-            n = len(idx)
-            if n == 0 or n > maxchars:
-                # if gap: continue                            # no characters, only a gap? skip without emitting any regex code
-                code = '.'
-            elif n == 1:
-                char = charset_chars[idx[0]]
-                code = escape(char)
-            else:
-                chars = [escape(charset_chars[i]) for i in idx]
-                code = '[%s]' % ''.join(chars)
-
-            # if code == last_code:
-            # if gap: code += '?'
-
-            mode = '?' if gap else ''
-            codes.append(code)
-            modes.append(mode)
-
-        if not merge:
-            return ''.join(c + m for c, m in izip(codes, modes))
-
-        # merge repetitions of the same code
-        pos = 0
-        codes_final = []
-
-        for code, code_group in groupby(codes):
-
-            code_group = list(code_group)
-            k = len(code_group)
-            assert k > 0
-
-            mode_group = modes[pos:pos+k]
-            pos += k
-
-            # in simple case (low `k`) or character from merge_stop, just copy original <code,mode> pairs to output, no merging
-            if k <= 2 or code in merge_stop:
-                for c, m in izip(code_group, mode_group):
-                    codes_final.append(c + m)
-                continue
-
-            # merge modes and convert to {repmin,repmax} pair
-            repmin = repmax = 0
-            for mode in mode_group:
-                repmin += int(mode is not '?')
-                repmax += 1
-
-            repmax = k
-            repmin = k - len([m for m in mode_group if m is '?'])           # subtract the no. of optional '?' characters
-
-            # output a single `code` token with appropriate `mode` as obtained from merge
-
-            # if repmin == repmax == 1: mode = ''
-            # elif repmin == 0 and repmax == 1: mode = '?'
-            if repmin == repmax:   mode = '{%s}' % repmax
-            elif repmin == 0:      mode = '{,%s}' % repmax
-            else:                  mode = '{%s,%s}' % (repmin, repmax)
-
-            codes_final.append(code + mode)
-
-        pattern = ''.join(codes_final)
-        return pattern
-
-    @staticmethod
-    def merge(*strings, **params):
-        """
-        On each position, add corresponding char frequencies/probabilities of fuzzy1 and fuzzy2,
-        and normalize to unit sums if norm=True. Return as a new FuzzyString.
-        Default params: charset=None, dtype=None, norm=False, weights=None.
-        """
-        weights = params.pop('weights', None)
-        charset = params.pop('charset', None)
-        dtype = params.pop('dtype', None)
-        norm = params.pop('norm', False)
-
-        if weights is not None and len(weights) != len(strings): raise Exception("The number of weights (%s) and strings (%s) differ." % (len(weights), len(strings)))
-
-        # infer charset and dtype
-        if dtype is None:
-            dtypes = [np.dtype(s.dtype) for s in strings if hasattr(s, 'dtype')]
-            dtype = max(dtypes) if dtypes else None
-
-        if charset is None:
-            for s in strings:
-                if not isinstance(s, basestring):
-                    charset = s.charset
-                    break
-
-        if charset is None: raise Exception("Cannot infer charset of strings to be combined")
-        if dtype is None: raise Exception("Cannot infer dtype of strings to be combined")
-
-        # check compatibility and convert plain strings to fuzzy
-        def validate(s):
-            if isinstance(s, basestring): return FuzzyString(s, charset = charset, dtype = dtype)
-            if not s.charset == charset: raise Exception("Trying to combine FuzzyStrings with different charsets")
-            # if not np.dtype(s.dtype) <= dtype: raise Exception("Trying to combine FuzzyStrings with incompatible numeric types: %s, %s" % (s.dtype, dtype))
-            return s
-
-        fuzzy = map(validate, strings)
-
-        # combine numpy arrays on each char position
-        v = len(charset)
-        n = max(len(s) for s in fuzzy)
-        chars = [np.zeros(v, dtype) for _ in xrange(n)]
-
-        for i, s in enumerate(fuzzy):
-            schars = s.chars
-            w = weights[i] if weights is not None else 1
-            for j in xrange(len(schars)):
-                chars[j] += schars[j] * w
-
-        # normalize?
-        if norm: chars = [freq / freq.sum() for freq in chars]
-
-        return FuzzyString(chars = chars, charset = charset, dtype = dtype)
-
-    def dist(self, other, degree = 1):
-        "Compute 1-norm or 2-norm distance between frequency vectors of self and 'other', summed up over all characters."
-        assert self.charset == other.charset
-
-        chars1 = self.chars
-        chars2 = other.chars
-        n1, n2 = len(chars1), len(chars2)
-
-        if n1 == n2 == 1:             # most typical case, handled separately for speed
-            if degree == 1: return sum(np.abs(chars1[0] - chars2[0]))
-            if degree == 2: return sum((chars1[0] - chars2[0]) ** 2) ** 0.5
-
-        if n1 != n2:
-            if n2 < n1:
-                chars1, chars2 = chars2, chars1
-                n1, n2 = n2, n1
-            assert len(chars1) < len(chars2)
-
-            chars1 = copy(chars1)
-            chars1 += [np.zeros_like(chars2[0])] * (n2 - n1)
-
-        if degree == 1:
-            _dist = lambda f1, f2: sum(np.abs(f1 - f2))
-        elif degree == 2:
-            _dist = lambda f1, f2: sum((f1 - f2) ** 2) ** 0.5
-        else:
-            raise Exception("Unknown norm type: %s" % degree)
-
-        return sum(_dist(freq1, freq2) for freq1, freq2 in izip(chars1, chars2))
-
-    def mismatch(self, other, degree = 1, is_basestring = None):
-        """
-        Like dist(), but handles only 1-letter strings, and 'other' can be a plain string.
-        If frequency vectors are normalized to unit sum, the distance returned is guaranteed to lie in <0.0,1.0> range.
-        """
-        assert len(self.chars) == len(other) == 1 and degree in (1,2)
-        freq = self.chars[0]
-
-        if is_basestring or (is_basestring is None and isinstance(other, basestring)):
-            cls = self.charset.classes[other]
-            # diff = freq.copy()
-            # diff[cls] -= 1
-            if degree == 1: return (sum(freq) - freq[cls] + np.abs(freq[cls]-1)) * 0.5                  # same as: sum(abs(diff)) * 0.5
-            if degree == 2: return ((sum(freq**2) - freq[cls]**2 + (freq[cls]-1)**2) * 0.5) ** 0.5      # same as: sum(diff**2 * 0.5) ** 0.5
-
-        diff = freq - other.chars[0]
-        if degree == 1: return sum(np.abs(diff)) * 0.5
-        if degree == 2: return sum(diff**2 * 0.5) ** 0.5
-
-    def mismatch_crisp(self, other, degree = 1):
-        "Like mismatch(), for use when `other` is guaranteed to be a crisp string (basestring)."
-        return self.mismatch(other, degree = degree, is_basestring = True)
-
-    def __len__(self):
-        return len(self.chars)
-
-    def __getitem__(self, pos):
-        "Character #pos returned as a FuzzyString (!), not a numpy array. Can be safely compared using == or != "
-        dup = copy(self)
-        dup.chars = self.chars[pos] if isinstance(pos, slice) else [self.chars[pos]]
-        return dup
-
-    def __eq__(self, other):
-        if self is other: return True
-        if isinstance(other, basestring):                                       # crisp string?
-            other = FuzzyString(other, self.charset, dtype = self.dtype)
-
-        if self.charset is not other.charset: return False
-        if len(self.chars) != len(other.chars): return False
-
-        for v1, v2 in izip(self.chars, other.chars):
-            if v1 is v2: continue
-            if not np.array_equal(v1, v2): return False
-
-        return True
-
-    def __ne__(self, other):
-        return not self.__eq__(other)
-
-    def _concat_R(self, other, inplace = False):
-        "Concat raw `chars` of self and `other`."
-        if isinstance(other, basestring):                                       # crisp string?
-            if inplace:
-                self.chars += self.charset.encode(other, self.dtype)
-            else:
-                return self.chars + self.charset.encode(other, self.dtype)
-        else:                                                                   # or FuzzyString?
-            # assert isinstance(other, FuzzyString)
-            if self.charset is not other.charset: raise Exception("Trying to add two FuzzyStrings with different charsets")
-            if inplace:
-                self.chars += other.chars
-            else:
-                return self.chars + other.chars
-
-    def _concat_L(self, other):
-        assert isinstance(other, basestring)
-        return self.charset.encode(other, self.dtype) + self.chars
-
-    def __add__(self, other):
-        return FuzzyString(chars = self._concat_R(other), charset = self.charset, dtype = self.dtype)
-
-    def __radd__(self, other):
-        return FuzzyString(chars = self._concat_L(other), charset = self.charset, dtype = self.dtype)
-
-    def __iadd__(self, other):
-        self._concat_R(other, inplace = True)
-        return self
-
-
-#########################################################################################################################################################
-###
-=======
->>>>>>> 2fdfac24
 ###  LANGUAGE modeling
 ###
 
@@ -1293,11 +602,7 @@
 
     def get(self, word):
         return self.weights.get(word, self.freqMissing)
-<<<<<<< HEAD
-
-=======
-    
->>>>>>> 2fdfac24
+
 class WordsModelUnderTraining(WordsModel):
     '''
     A model that's under training now. It returns None as get() values,
@@ -1653,21 +958,4 @@
 
 if __name__ == "__main__":
     import doctest
-<<<<<<< HEAD
-    print doctest.testmod()
-
-    print
-    print "align_multiple..."
-    res = align_multiple([u'This module provides a simple way to time small bits of Python code. It has both a Command-Line Interface as well as a callable one. It avoids a number of common traps for measuring execution times. See also Tim Peters’ introduction to the “Algorithms” chapter in the Python Cookbook, published by O’Reilly.', 'abcbaabcaa', '  ', u'This module provides a simple way to time small bits of Python code. It has both a Command-Line Interface as well as a callable one. It avoids a number of common traps for measuring execution times. See also Tim Peters’ introduction to the “Algorithms” chapter in the Python Cookbook, published by O’Reilly.', u'The following example shows how the Command-Line Interface can be used to compare three different expressions:'])
-    for s in res: print s
-    print
-
-    from timeit import timeit
-    print 'timeit...',
-    print timeit("""align_multiple([u'This module provides a simple way to time small bits of Python code. It has both a Command-Line Interface as well as a callable one. It avoids a number of common traps for measuring execution times. See also Tim Peters’ introduction to the “Algorithms” chapter in the Python Cookbook, published by O’Reilly.', 'abcbaabcaa', '  ', u'This module provides a simple way to time small bits of Python code. It has both a Command-Line Interface as well as a callable one. It avoids a number of common traps for measuring execution times. See also Tim Peters’ introduction to the “Algorithms” chapter in the Python Cookbook, published by O’Reilly.', u'The following example shows how the Command-Line Interface can be used to compare three different expressions:'])""",
-                 "from __main__ import align_multiple",
-                 number = 10
-                 )
-=======
-    print doctest.testmod()
->>>>>>> 2fdfac24
+    print doctest.testmod()